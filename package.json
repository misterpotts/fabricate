{
  "name": "fabricate",
  "version": "0.8.2",
  "description": "A system-agnostic, flexible crafting module for FoundryVT",
  "main": "index.js",
  "type": "module",
  "scripts": {
    "releaseLocal": "npm run test && npm run build && node scripts/releaseLocal.cjs",
    "build": "vite build",
    "test": "jest",
    "serve": "vite",
    "coverageTest": "jest --collect-coverage --collect-coverage-from='./src/**/*.ts'",
<<<<<<< HEAD
    "check": "svelte-check --tsconfig ./tsconfig.json"
=======
    "jekyll": "cd docs && bundle exec jekyll serve"
>>>>>>> 4b4c022b
  },
  "author": "Matthew Potts",
  "license": "MIT",
  "devDependencies": {
    "@league-of-foundry-developers/foundry-vtt-types": "^9.280.0",
    "@sveltejs/vite-plugin-svelte": "^2.0.2",
    "@tsconfig/svelte": "^3.0.0",
    "@types/jest": "^28.1.6",
    "@types/sinon": "^10.0.13",
    "fs-extra": "^10.1.0",
    "jest": "^28.1.3",
    "less": "^4.1.3",
    "sinon": "^14.0.0",
    "svelte": "^3.55.1",
    "svelte-check": "^3.0.3",
    "ts-jest": "^28.0.7",
    "ts-loader": "^9.3.1",
    "ts-node": "^10.9.1",
    "typescript": "^4.9.3",
    "vite": "^4.1.1"
  },
  "dependencies": {
    "@types/node": "^18.7.3"
  }
}<|MERGE_RESOLUTION|>--- conflicted
+++ resolved
@@ -10,11 +10,8 @@
     "test": "jest",
     "serve": "vite",
     "coverageTest": "jest --collect-coverage --collect-coverage-from='./src/**/*.ts'",
-<<<<<<< HEAD
+    "jekyll": "cd docs && bundle exec jekyll serve",
     "check": "svelte-check --tsconfig ./tsconfig.json"
-=======
-    "jekyll": "cd docs && bundle exec jekyll serve"
->>>>>>> 4b4c022b
   },
   "author": "Matthew Potts",
   "license": "MIT",
