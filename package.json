{
  "name": "fabricate",
<<<<<<< HEAD
  "version": "0.10.16",
=======
  "version": "0.10.17",
>>>>>>> c1428900
  "description": "A system-agnostic, flexible crafting module for FoundryVT",
  "main": "index.js",
  "type": "module",
  "scripts": {
    "releaseLocal": "npm run test && npm run build && node scripts/releaseLocal.cjs",
    "build": "vite build",
    "test": "jest",
    "serve": "vite",
    "coverageTest": "jest --collect-coverage --collect-coverage-from='./src/**/*.ts'",
    "jekyll": "cd docs && bundle exec jekyll serve",
    "check": "svelte-check --tsconfig ./tsconfig.json"
  },
  "author": "Matthew Potts",
  "license": "MIT",
  "devDependencies": {
    "@skeletonlabs/skeleton": "^2.5.1",
    "@skeletonlabs/tw-plugin": "^0.2.4",
    "@sveltejs/vite-plugin-svelte": "^2.5.3",
    "@tsconfig/svelte": "^5.0.2",
    "@types/jest": "^29.5.10",
    "@types/jquery": "^3.5.29",
    "@types/lodash": "^4.14.202",
    "autoprefixer": "^10.4.16",
    "fs-extra": "^11.2.0",
    "jest": "^29.7.0",
    "less": "^4.2.0",
    "lodash": "^4.17.21",
    "postcss": "^8.4.31",
    "svelte": "^4.2.8",
    "svelte-check": "^3.6.2",
    "tailwindcss": "^3.3.5",
    "ts-jest": "^29.1.1",
    "ts-loader": "^9.5.1",
    "ts-node": "^10.9.1",
    "typescript": "^5.3.2",
    "vite": "^4.5.1"
  },
  "dependencies": {
    "@types/node": "^18.7.3"
  }
}<|MERGE_RESOLUTION|>--- conflicted
+++ resolved
@@ -1,10 +1,6 @@
 {
   "name": "fabricate",
-<<<<<<< HEAD
-  "version": "0.10.16",
-=======
   "version": "0.10.17",
->>>>>>> c1428900
   "description": "A system-agnostic, flexible crafting module for FoundryVT",
   "main": "index.js",
   "type": "module",
