import {CraftingSystem, CraftingSystemJson} from "../system/CraftingSystem";
import {CraftingSystemFactory} from "../system/CraftingSystemFactory";
import {FabricateSetting, SettingManager} from "../interface/settings/FabricateSettings";
import {SYSTEM_DATA as ALCHEMISTS_SUPPLIES} from "../system_definitions/AlchemistsSuppliesV16";

interface SystemRegistry {

    getCraftingSystemById(id: string): Promise<CraftingSystem>;

    getAllCraftingSystems(): Promise<Map<string, CraftingSystem>>;

    getUserDefinedSystems(): Promise<Map<string, CraftingSystem>>;

    getEmbeddedSystems(): Promise<Map<string, CraftingSystem>>;

    deleteCraftingSystemById(id: string): Promise<void>;

    saveCraftingSystem(craftingSystem: CraftingSystem): Promise<CraftingSystem>;

    saveCraftingSystems(craftingSystems: Map<string, CraftingSystem>): Promise<Map<string, CraftingSystem>>;

    cloneCraftingSystemById(id: string): Promise<CraftingSystem>;

    getEmbeddedCraftingSystemsJson(): CraftingSystemJson[];

    reset(): Promise<void>;

    getDefaultSettingValue(): FabricateSetting<Record<string, CraftingSystemJson>>;

    createCraftingSystem(systemDefinition: CraftingSystemJson): Promise<CraftingSystem>;

    handleItemDeleted(uuid: string): Promise<void>;
<<<<<<< HEAD

=======
>>>>>>> e4401c88
}

enum ErrorDecisionType {
    DELETE,
    RETAIN,
    RESET
}

type ErrorDecisionProvider = (error: Error) => Promise<ErrorDecisionType>;

class DefaultSystemRegistry implements SystemRegistry {

    private readonly _gameSystem: string;
    private readonly _settingsManager: SettingManager<Record<string, CraftingSystemJson>>;
    private readonly _craftingSystemFactory: CraftingSystemFactory;
    private readonly _errorDecisionProvider: ErrorDecisionProvider;

    constructor({
        settingManager,
        craftingSystemFactory,
        errorDecisionProvider,
        gameSystem
    }: {
        settingManager: SettingManager<Record<string, CraftingSystemJson>>;
        craftingSystemFactory: CraftingSystemFactory;
        errorDecisionProvider: ErrorDecisionProvider;
        gameSystem: string;
    }) {
        this._settingsManager = settingManager;
        this._craftingSystemFactory = craftingSystemFactory;
        this._errorDecisionProvider = errorDecisionProvider;
        this._gameSystem = gameSystem;
    }

    async deleteCraftingSystemById(id: string): Promise<void> {
        const allCraftingSystemSettings = await this._settingsManager.read();
        delete allCraftingSystemSettings[id];
        await this._settingsManager.write(allCraftingSystemSettings);
    }

    /**
     * Removes bundled systems from stored settings.
     *
     * todo: deprecate and delete in later versions
     * */
    public async purgeBundledSystemsFromStoredSettings(): Promise<void> {
        return this.deleteCraftingSystemById(ALCHEMISTS_SUPPLIES.definition.id);
    }

    public async getAllCraftingSystems(): Promise<Map<string, CraftingSystem>> {
        const allCraftingSystems = await Promise.all([
            this.getEmbeddedSystems(),
            this.getUserDefinedSystems()
        ]);
        return new Map(allCraftingSystems
            .flatMap(systemsById => <CraftingSystem[]>Array.from(systemsById.values()))
            .map(value => <[string, CraftingSystem][]>[[value.id, value]])
            .reduce((left, right) => left.concat(right), []));
    }

    async getEmbeddedSystems(): Promise<Map<string, CraftingSystem>> {
        const embeddedSystems = await Promise.all(this.getEmbeddedCraftingSystemsJson()
            .map(craftingSystemJson => this._craftingSystemFactory.make(craftingSystemJson)));
        return new Map(embeddedSystems.map(embeddedSystem => [embeddedSystem.id, embeddedSystem]));
    }

    async getUserDefinedSystems(): Promise<Map<string, CraftingSystem>> {
        let userDefinedCraftingSystemsJson: Record<string, CraftingSystemJson> = {};
        try {
            userDefinedCraftingSystemsJson = await this._settingsManager.read();
        } catch (e: any) {
            userDefinedCraftingSystemsJson = await this.handleReadError(e);
        }
        return this.prepareCraftingSystemsData(userDefinedCraftingSystemsJson);
    }

    private async prepareCraftingSystemsData(userDefinedCraftingSystemsJson: Record<string, CraftingSystemJson>): Promise<Map<string, CraftingSystem>> {
        const userDefinedSystems = await Promise.all(Object.values(userDefinedCraftingSystemsJson)
            .map(craftingSystemJson => this._craftingSystemFactory.make(craftingSystemJson)));
        return new Map(userDefinedSystems.map(userDefinedSystem => [userDefinedSystem.id, userDefinedSystem]));
    }

    private async handleReadError(e: any): Promise<Record<string, CraftingSystemJson>> {
        const error: Error = e instanceof Error ? e : new Error(`An unexpected error occurred reading crafting systems. `);
        console.error({error});
        const decision = await this._errorDecisionProvider(error);
        switch (decision) {
            case ErrorDecisionType.RESET:
                await this._settingsManager.delete();
                await this._settingsManager.write({});
                return {};
            default:
                return {}
        }
    }

    async getCraftingSystemById(id: string): Promise<CraftingSystem> {
        const allCraftingSystemSettings: Record<string, CraftingSystemJson> = await this._settingsManager.read();
        const craftingSystemJson = allCraftingSystemSettings[id];
        return this._craftingSystemFactory.make(craftingSystemJson);
    }

    async cloneCraftingSystemById(id: string): Promise<CraftingSystem> {
        const allCraftingSystemSettings: Record<string, CraftingSystemJson> = await this._settingsManager.read();
        const sourceCraftingSystem = allCraftingSystemSettings[id];
        const clonedSystemJson = deepClone(sourceCraftingSystem);
        clonedSystemJson.id = randomID();
        clonedSystemJson.details.name = `${sourceCraftingSystem.details.name} (copy)`
        clonedSystemJson.locked = false;
        allCraftingSystemSettings[clonedSystemJson.id] = clonedSystemJson;
        await this._settingsManager.write(allCraftingSystemSettings);
        return this._craftingSystemFactory.make(clonedSystemJson);
    }

    public async saveCraftingSystem(craftingSystem: CraftingSystem): Promise<CraftingSystem> {
        const craftingSystemJson = craftingSystem.toJson();
        const allCraftingSystemSettings: Record<string, CraftingSystemJson> = await this._settingsManager.read();
        allCraftingSystemSettings[craftingSystem.id] = craftingSystemJson;
        await this._settingsManager.write(allCraftingSystemSettings);
        return craftingSystem;
    }

    async saveCraftingSystems(craftingSystemsToSave: Map<string, CraftingSystem>): Promise<Map<string, CraftingSystem>> {
        const allCraftingSystemSettings: Record<string, CraftingSystemJson> = {};
        craftingSystemsToSave
            .forEach((value, key) => allCraftingSystemSettings[key] = value.toJson());
        await this._settingsManager.write(allCraftingSystemSettings);
        return this.prepareCraftingSystemsData(allCraftingSystemSettings);
    }

    public getEmbeddedCraftingSystemsJson(): CraftingSystemJson[] {
        const bundledSystems = [ALCHEMISTS_SUPPLIES];
        return bundledSystems.filter(bundledSystem => !bundledSystem.gameSystem || bundledSystem.gameSystem === this._gameSystem)
            .map(bundledSystem => bundledSystem.definition);
    }

    public async reset(): Promise<void> {
        await this._settingsManager.delete();
    }

    public getDefaultSettingValue(): FabricateSetting<Record<string, CraftingSystemJson>> {
        return this._settingsManager.asVersionedSetting({});
    }

    public async createCraftingSystem(systemDefinition: CraftingSystemJson): Promise<CraftingSystem> {
        const craftingSystem = await this._craftingSystemFactory.make(systemDefinition);
        return this.saveCraftingSystem(craftingSystem);
    }

    public async handleItemDeleted(uuid: string): Promise<void> {
        const systemsJson = await this._settingsManager.read();
        let referenceCount = 0;
        let recipeCount = 0;
        let componentCount = 0;
        Object.values(systemsJson).forEach(craftingSystemJson => {
            if (craftingSystemJson.parts.components[uuid]) {
                delete craftingSystemJson.parts.components[uuid];
                componentCount++;
            }
            Object.values(craftingSystemJson.parts.components)
                .forEach(componentJson => {
                    if (componentJson.salvage[uuid]) {
                        delete componentJson.salvage[uuid];
                        referenceCount++;
                    }
                });
            if (craftingSystemJson.parts.recipes[uuid]) {
                delete craftingSystemJson.parts.recipes[uuid];
                recipeCount++;
            }
            Object.values(craftingSystemJson.parts.recipes)
                .forEach(recipeJson => {
                    if (recipeJson.catalysts[uuid]) {
                        delete recipeJson.catalysts[uuid];
                        referenceCount++;
                    }
                    recipeJson.ingredientGroups.forEach(ingredientGroup => {
                        if (ingredientGroup[uuid]) {
                            delete ingredientGroup[uuid];
                            referenceCount++;
                        }
                    });
                    recipeJson.resultGroups.forEach(ingredientGroup => {
                        if (ingredientGroup[uuid]) {
                            delete ingredientGroup[uuid];
                            referenceCount++;
                        }
                    });
                });
        });
        await this._settingsManager.write(systemsJson);
        console.info(`Deleted ${recipeCount} Recipes, ${componentCount} Components and ${referenceCount} references to the Item with UUID ${uuid} across ${Object.keys(systemsJson).length} Crafting Systems. `);
    }

}

export { SystemRegistry, DefaultSystemRegistry, ErrorDecisionType }<|MERGE_RESOLUTION|>--- conflicted
+++ resolved
@@ -30,10 +30,6 @@
     createCraftingSystem(systemDefinition: CraftingSystemJson): Promise<CraftingSystem>;
 
     handleItemDeleted(uuid: string): Promise<void>;
-<<<<<<< HEAD
-
-=======
->>>>>>> e4401c88
 }
 
 enum ErrorDecisionType {
