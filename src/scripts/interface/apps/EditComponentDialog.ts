import {GameProvider} from "../../foundry/GameProvider";
import Properties from "../../Properties";
import {CraftingSystem} from "../../system/CraftingSystem";
import {StringIdentity, CraftingComponent} from "../../common/CraftingComponent";
import {Essence} from "../../common/Essence";
import {Combination, Unit} from "../../common/Combination";
import FabricateApplication from "../FabricateApplication";
import {ApplicationWindow, Click, DefaultClickHandler, StateManager} from "./core/Applications";

interface EditComponentDialogView {
    system: {
        id: string,
        essences: Essence[],
        components: CraftingComponent[]
    },
    component: {
        id: string,
        name: string,
        imageUrl: string,
        essences: { essence: Essence; amount: number }[],
        salvage: { component: CraftingComponent; amount: number }[]
    }
}

class EditComponentDialogModel {

    private readonly _system: CraftingSystem;
    private readonly _component: CraftingComponent;

    constructor({
        system,
        component
    }: {
        system: CraftingSystem,
        component: CraftingComponent
    }) {
        this._system = system;
        this._component = component;
    }

    get system(): CraftingSystem {
        return this._system;
    }

    get component(): CraftingComponent {
        return this._component;
    }

    public incrementEssence(essenceId: string): EditComponentDialogModel {
        const essenceDelta = new Unit(new CombinableString(essenceId), 1);
        this._component.essences = this._component.essences.add(essenceDelta);
        return this;
    }

    public decrementEssence(essenceId: string): EditComponentDialogModel {
        const essenceDelta = new Unit(new CombinableString(essenceId), 1);
        this._component.essences = this._component.essences.minus(essenceDelta);
        return this;
    }

    public incrementSalvage(salvageId: string): EditComponentDialogModel {
        const salvageDelta = new Unit(new CombinableString(salvageId), 1);
        this._component.salvage = this._component.salvage.add(salvageDelta);
        return this;
    }

    public decrementSalvage(salvageId: string): EditComponentDialogModel {
        const salvageDelta = new Unit(new CombinableString(salvageId), 1);
        this._component.salvage = this._component.salvage.minus(salvageDelta);
        return this;
    }

}

class ComponentStateManager implements StateManager<EditComponentDialogView, EditComponentDialogModel> {

    private readonly _model: EditComponentDialogModel;

    constructor({
        component,
        system
    }: {
        component: CraftingComponent,
        system: CraftingSystem
    }) {
        this._model = new EditComponentDialogModel({
            component,
            system
        });
    }

    getModelState(): EditComponentDialogModel {
        return this._model;
    }

<<<<<<< HEAD
    protected _updateObject(_event: Event, _formData: object | undefined): Promise<unknown> {
        console.log("Update object");
        this.render();
        return undefined;
    }

    render(force: boolean = true) {
        super.render(force);
    }

    activateListeners(html: JQuery) {
        super.activateListeners(html);
        const rootElement = html[0];
        rootElement.addEventListener("click", this._onClick.bind(this));
    }

    async _onClick(event: any) {
        const dataKeys = ["action", "componentId", "essenceId", "salvageId"];
        const data = new Map(dataKeys.map(key => [key, this.getClosestElementDataForKey(key, event)]));
        const shiftPressed: boolean = event.shiftKey;
        return this.handleUserAction(data, shiftPressed);
    }

    getClosestElementDataForKey(key: string, event: any): string {
        let element = event?.target;
        let value = element?.dataset[key];
        while (element && !value) {
            value = element?.dataset[key];
            element = element.parentElement;
        }
        return value;
    };

    async handleUserAction(data: Map<string, string>, shiftPressed: boolean) {
        switch (data.get("action")) {
            case "editComponentEssence":
                const essenceId = data.get("essenceId");
                const essenceDelta = new Unit(new StringIdentity(essenceId), 1);
                let essenceResult: Combination<StringIdentity>;
                if (shiftPressed) {
                    essenceResult = this._component.essences.minus(essenceDelta);
                } else {
                    essenceResult = this._component.essences.add(essenceDelta);
                }
                this._component.essences = essenceResult;
                await FabricateApplication.systemRegistry.saveCraftingSystem(this._craftingSystem);
                await this.render(true);
                break;
            case "editComponentSalvage":
                const salvageId = data.get("salvageId");
                const salvageDelta = new Unit(new StringIdentity(salvageId), 1);
                let salvageResult: Combination<StringIdentity>;
                if (shiftPressed) {
                    salvageResult = this._component.salvage.minus(salvageDelta);
                } else {
                    salvageResult = this._component.salvage.add(salvageDelta);
                }
                this._component.salvage = salvageResult;
                await FabricateApplication.systemRegistry.saveCraftingSystem(this._craftingSystem);
                await this.render(true);
                break;
            default:
                return;
        }
    }

    async getData(): Promise<any> {
=======
    getViewData(): EditComponentDialogView {
>>>>>>> 23f5f7c1
        return {
            system: {
                id: this.system.id,
                essences: this.system.essences,
                components: this.system.components.filter(component => component.id !== this.component.id)
            },
            component: {
                id: this.component.id,
                name: this.component.name,
                imageUrl: this.component.imageUrl,
                essences: this.prepareEssenceData(this.system.essences, this.component.essences),
                salvage: this.prepareSalvageData(this.component.id, this.system.components, this.component.salvage)
            }
        };
    }

<<<<<<< HEAD
    private prepareEssenceData(all: Essence[], includedAmounts: Combination<StringIdentity>): { essence: Essence; amount: number }[] {
        return all.map(essence => {
            return {
                essence,
                amount: includedAmounts.amountFor(new StringIdentity(essence.id))
        }});
=======
    async load(): Promise<EditComponentDialogModel> {
        return this.getModelState();
    }

    async save(model: EditComponentDialogModel): Promise<EditComponentDialogModel> {
        await FabricateApplication.systemRegistry.saveCraftingSystem(model.system);
        return this.getModelState();
    }

    get component(): CraftingComponent {
        return this._model.component;
    }

    get system(): CraftingSystem {
        return this._model.system;
    }

    private prepareEssenceData(all: Essence[], includedAmounts: Combination<CombinableString>): { essence: Essence; amount: number }[] {
        return all.map(essence => {
            return {
                essence,
                amount: includedAmounts.amountFor(new CombinableString(essence.id))
            }});
>>>>>>> 23f5f7c1
    }

    private prepareSalvageData(thisComponentId: string, all: CraftingComponent[], includedAmounts: Combination<StringIdentity>): { component: CraftingComponent; amount: number }[] {
        return all.filter(component => component.id !== thisComponentId)
            .map(component => {
                return {
                    component,
<<<<<<< HEAD
                    amount: includedAmounts.amountFor(new StringIdentity(component.id))
            }});
=======
                    amount: includedAmounts.amountFor(new CombinableString(component.id))
                }});
    }

}

class EditComponentDialogFactory {

    make(component: CraftingComponent, system: CraftingSystem): ApplicationWindow<EditComponentDialogView, EditComponentDialogModel> {
        return new ApplicationWindow<EditComponentDialogView, EditComponentDialogModel>({
            clickHandler: new DefaultClickHandler({
                dataKeys: ["componentId", "essenceId", "salvageId"],
                actions: new Map([
                    ["editComponentEssence", async (click: Click, currentState: EditComponentDialogModel) => {
                        const essenceId = click.data.get("essenceId");
                        if (click.keys.shift) {
                            return currentState.decrementEssence(essenceId);
                        } else {
                            return currentState.incrementEssence(essenceId);
                        }
                    }],
                    ["editComponentSalvage", async (click: Click, currentState: EditComponentDialogModel) => {
                        const salvageId = click.data.get("salvageId");
                        if (click.keys.shift) {
                            return currentState.decrementSalvage(salvageId);
                        } else {
                            return currentState.incrementSalvage(salvageId);
                        }
                    }]
                ])
            }),
            stateManager: new ComponentStateManager({component, system}),
            options: {
                title: new GameProvider().globalGameObject().i18n.localize(`${Properties.module.id}.EditComponentDialog.title`),
                id: `${Properties.module.id}-component-manager`,
                template: Properties.module.templates.ComponentManagerApp,
                width: 500,
            }
        });
>>>>>>> 23f5f7c1
    }

}

export default new EditComponentDialogFactory();<|MERGE_RESOLUTION|>--- conflicted
+++ resolved
@@ -93,77 +93,7 @@
         return this._model;
     }
 
-<<<<<<< HEAD
-    protected _updateObject(_event: Event, _formData: object | undefined): Promise<unknown> {
-        console.log("Update object");
-        this.render();
-        return undefined;
-    }
-
-    render(force: boolean = true) {
-        super.render(force);
-    }
-
-    activateListeners(html: JQuery) {
-        super.activateListeners(html);
-        const rootElement = html[0];
-        rootElement.addEventListener("click", this._onClick.bind(this));
-    }
-
-    async _onClick(event: any) {
-        const dataKeys = ["action", "componentId", "essenceId", "salvageId"];
-        const data = new Map(dataKeys.map(key => [key, this.getClosestElementDataForKey(key, event)]));
-        const shiftPressed: boolean = event.shiftKey;
-        return this.handleUserAction(data, shiftPressed);
-    }
-
-    getClosestElementDataForKey(key: string, event: any): string {
-        let element = event?.target;
-        let value = element?.dataset[key];
-        while (element && !value) {
-            value = element?.dataset[key];
-            element = element.parentElement;
-        }
-        return value;
-    };
-
-    async handleUserAction(data: Map<string, string>, shiftPressed: boolean) {
-        switch (data.get("action")) {
-            case "editComponentEssence":
-                const essenceId = data.get("essenceId");
-                const essenceDelta = new Unit(new StringIdentity(essenceId), 1);
-                let essenceResult: Combination<StringIdentity>;
-                if (shiftPressed) {
-                    essenceResult = this._component.essences.minus(essenceDelta);
-                } else {
-                    essenceResult = this._component.essences.add(essenceDelta);
-                }
-                this._component.essences = essenceResult;
-                await FabricateApplication.systemRegistry.saveCraftingSystem(this._craftingSystem);
-                await this.render(true);
-                break;
-            case "editComponentSalvage":
-                const salvageId = data.get("salvageId");
-                const salvageDelta = new Unit(new StringIdentity(salvageId), 1);
-                let salvageResult: Combination<StringIdentity>;
-                if (shiftPressed) {
-                    salvageResult = this._component.salvage.minus(salvageDelta);
-                } else {
-                    salvageResult = this._component.salvage.add(salvageDelta);
-                }
-                this._component.salvage = salvageResult;
-                await FabricateApplication.systemRegistry.saveCraftingSystem(this._craftingSystem);
-                await this.render(true);
-                break;
-            default:
-                return;
-        }
-    }
-
-    async getData(): Promise<any> {
-=======
     getViewData(): EditComponentDialogView {
->>>>>>> 23f5f7c1
         return {
             system: {
                 id: this.system.id,
@@ -180,14 +110,6 @@
         };
     }
 
-<<<<<<< HEAD
-    private prepareEssenceData(all: Essence[], includedAmounts: Combination<StringIdentity>): { essence: Essence; amount: number }[] {
-        return all.map(essence => {
-            return {
-                essence,
-                amount: includedAmounts.amountFor(new StringIdentity(essence.id))
-        }});
-=======
     async load(): Promise<EditComponentDialogModel> {
         return this.getModelState();
     }
@@ -205,13 +127,14 @@
         return this._model.system;
     }
 
-    private prepareEssenceData(all: Essence[], includedAmounts: Combination<CombinableString>): { essence: Essence; amount: number }[] {
+    private prepareEssenceData(all: Essence[], includedAmounts: Combination<StringIdentity>): { essence: Essence; amount: number }[] {
         return all.map(essence => {
             return {
                 essence,
                 amount: includedAmounts.amountFor(new CombinableString(essence.id))
             }});
->>>>>>> 23f5f7c1
+                amount: includedAmounts.amountFor(new StringIdentity(essence.id))
+        }});
     }
 
     private prepareSalvageData(thisComponentId: string, all: CraftingComponent[], includedAmounts: Combination<StringIdentity>): { component: CraftingComponent; amount: number }[] {
@@ -219,12 +142,10 @@
             .map(component => {
                 return {
                     component,
-<<<<<<< HEAD
+                    amount: includedAmounts.amountFor(new CombinableString(component.id))
+                }});
                     amount: includedAmounts.amountFor(new StringIdentity(component.id))
             }});
-=======
-                    amount: includedAmounts.amountFor(new CombinableString(component.id))
-                }});
     }
 
 }
@@ -262,7 +183,6 @@
                 width: 500,
             }
         });
->>>>>>> 23f5f7c1
     }
 
 }
