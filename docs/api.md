--- conflicted
+++ resolved
@@ -218,13 +218,8 @@
 </summary>
 
 ```typescript
-<<<<<<< HEAD
 interface ComponentJson {
     
-=======
-interface CraftingComponentJson {
-
->>>>>>> d755e8cd
     /**
      * The UUID of the Item document for this component
      * */
@@ -331,33 +326,18 @@
 
 ```typescript
     /**
-<<<<<<< HEAD
      * Modifies an existing component by applying the mutations defined in the supplied `ComponentJson`
-     * 
+     *
      * @param id The ID of the component to modify
      * @param the complete target state of the component to apply. Anything you omit is deleted
      * @return a Promise that resolves to the updated crafting component
-     * 
+     *
      * @throws an Error if the ID is not for an existing component
      * @throws an Error if the the component dictionary has not been loaded
      * @throws an Error if the mutation contains an invalid item UUID
      * @throws an Error if the mutation references essences or components that do not exist
     * */
     mutateComponent(id: string, mutation: ComponentJson): Promise<Component>;
-=======
- * Modifies an existing component by applying the mutations defined in the supplied `CraftingComponentJson`
- *
- * @param id The ID of the component to modify
- * @param the complete target state of the component to apply. Anything you omit is deleted
- * @return a Promise that resolves to the updated crafting component
- *
- * @throws an Error if the ID is not for an existing component
- * @throws an Error if the the component dictionary has not been loaded
- * @throws an Error if the mutation contains an invalid item UUID
- * @throws an Error if the mutation references essences or components that do not exist
- * */
-mutateComponent(id: string, mutation: CraftingComponentJson): Promise<CraftingComponent>;
->>>>>>> d755e8cd
 ```
 
 </details>
@@ -584,14 +564,6 @@
 
 ```js
 // Access the component as described above
-<<<<<<< HEAD
-const myComponent = craftingSystem.getComponentById(myComponentId);
-console.log(`Before modification: ${myComponent}`);
-const componentData = myComponent.toJson();
-componentData.salvageOptions["My new Salvage Option"] = { "rLP3cTCTnQsxddDt": 1 } // Adds a new salvage option
-componentData.essences["bGfx37pYjqlf812"] = 3; // Adds an essence with a quantity of 3
-// perform any other modifications you want here. You can alter any of the fields in the `ComponentJson`, 
-=======
 const myRecipe = craftingSystem.getRecipeById(myRecipeId);
 console.log(`Before modification: ${myRecipe}`);
 const recipeData = myRecipe.toJson();
@@ -602,7 +574,6 @@
 } 
 recipeData.essences["bGfx37pYjqlf812"] = 3; // Adds an essence with a quantity of 3
 // perform any other modifications you want here. You can alter any of the fields in the `RecipeJson`, 
->>>>>>> d755e8cd
 // including the item UUID. The new values meet the requirements specified in the interface.
 const updatedRecipe = await craftingSystem.mutateRecipe(myRecipe.id, recipeData);
 await game.fabricate.SystemRegistry.saveCraftingSystem(craftingSystem);
